import 'dart:async';
import 'dart:io';
import 'dart:math';

import 'package:better_player/better_player.dart';
import 'package:better_player/src/controls/better_player_controls_configuration.dart';
import 'package:better_player/src/controls/better_player_cupertino_controls.dart';
import 'package:better_player/src/controls/better_player_material_controls.dart';
import 'package:better_player/src/core/better_player_controller.dart';
import 'package:better_player/src/core/better_player_utils.dart';
import 'package:better_player/src/subtitles/better_player_subtitles_configuration.dart';
import 'package:better_player/src/subtitles/better_player_subtitles_drawer.dart';
import 'package:better_player/src/video_player/video_player.dart';
import 'package:flutter/material.dart';

class BetterPlayerWithControls extends StatefulWidget {
  final BetterPlayerController controller;

  BetterPlayerWithControls({Key key, this.controller}) : super(key: key);

  @override
  _BetterPlayerWithControlsState createState() =>
      _BetterPlayerWithControlsState();
}

class _BetterPlayerWithControlsState extends State<BetterPlayerWithControls> {
  BetterPlayerSubtitlesConfiguration get subtitlesConfiguration =>
      widget.controller.betterPlayerConfiguration.subtitlesConfiguration;

  BetterPlayerControlsConfiguration get controlsConfiguration =>
      widget.controller.betterPlayerConfiguration.controlsConfiguration;

  final StreamController<bool> playerVisibilityStreamController =
      StreamController();

  bool _initalized = false;

  @override
  void initState() {
    playerVisibilityStreamController.add(true);
    widget.controller.addListener(_onControllerChanged);
    super.initState();
  }

  @override
  void didUpdateWidget(BetterPlayerWithControls oldWidget) {
    if (oldWidget.controller != widget.controller) {
      widget.controller.addListener(_onControllerChanged);
    }
    super.didUpdateWidget(oldWidget);
  }

  @override
  void dispose() {
    playerVisibilityStreamController.close();
    widget.controller.removeListener(_onControllerChanged);
    super.dispose();
  }

  void _onControllerChanged() {
    if (!_initalized) {
      setState(() {
        _initalized = true;
      });
    }
  }

  @override
  Widget build(BuildContext context) {
    final BetterPlayerController betterPlayerController =
        BetterPlayerController.of(context);

    var aspectRatio;
    if (betterPlayerController.isFullScreen) {
      if (betterPlayerController
          .betterPlayerConfiguration.autoDetectFullscreenDeviceOrientation) {
        aspectRatio =
            betterPlayerController?.videoPlayerController?.value?.aspectRatio ??
                1.0;
      } else {
        aspectRatio = betterPlayerController
                .betterPlayerConfiguration.fullScreenAspectRatio ??
            BetterPlayerUtils.calculateAspectRatio(context);
      }
    } else {
      aspectRatio = betterPlayerController.getAspectRatio();
<<<<<<< HEAD
=======
    }

    if (aspectRatio == null) {
      aspectRatio = 16 / 9;
>>>>>>> c512ae1a
    }

    return Center(
      child: Container(
        width: double.infinity,
        color: Colors.black,
        child: AspectRatio(
          aspectRatio: aspectRatio,
          child: _buildPlayerWithControls(betterPlayerController, context),
        ),
      ),
    );
  }

  Container _buildPlayerWithControls(
      BetterPlayerController betterPlayerController, BuildContext context) {
    var configuration = betterPlayerController.betterPlayerConfiguration;
    var rotation = configuration.rotation;

    if (!(rotation <= 360 && rotation % 90 == 0)) {
      print("Invalid rotation provided. Using rotation = 0");
      rotation = 0;
    }
    if (betterPlayerController.betterPlayerDataSource == null) {
      return Container();
    }
    _initalized = true;

    return Container(
      child: Stack(
        fit: StackFit.passthrough,
        children: <Widget>[
          betterPlayerController.placeholder ?? Container(),
          Transform.rotate(
            angle: rotation * pi / 180,
            child: _BetterPlayerVideoFitWidget(
              betterPlayerController,
              betterPlayerController.betterPlayerConfiguration.fit,
            ),
          ),
          betterPlayerController.overlay ?? Container(),
          BetterPlayerSubtitlesDrawer(
            betterPlayerController: betterPlayerController,
            betterPlayerSubtitlesConfiguration: subtitlesConfiguration,
            subtitles: betterPlayerController.subtitlesLines,
            playerVisibilityStream: playerVisibilityStreamController.stream,
          ),
          _buildControls(context, betterPlayerController),
        ],
      ),
    );
  }

  Widget _buildControls(
    BuildContext context,
    BetterPlayerController betterPlayerController,
  ) {
    return controlsConfiguration.showControls
        ? controlsConfiguration.customControls != null
            ? controlsConfiguration.customControls
            : Platform.isAndroid
                ? BetterPlayerMaterialControls(
                    onControlsVisibilityChanged: onControlsVisibilityChanged,
                    controlsConfiguration: controlsConfiguration,
                  )
                : BetterPlayerCupertinoControls(
                    onControlsVisibilityChanged: onControlsVisibilityChanged,
                    controlsConfiguration: controlsConfiguration,
                  )
        : const SizedBox();
  }

  void onControlsVisibilityChanged(bool state) {
    playerVisibilityStreamController.add(state);
  }
}

///Widget used to set the proper box fit of the video. Default fit is 'fill'.
class _BetterPlayerVideoFitWidget extends StatefulWidget {
  _BetterPlayerVideoFitWidget(
    this.betterPlayerController,
    this.boxFit,
  )   : assert(betterPlayerController != null,
            "BetterPlayerController can't be null"),
        assert(boxFit != null, "BoxFit can't be null");

  final BetterPlayerController betterPlayerController;
  final BoxFit boxFit;

  @override
  _BetterPlayerVideoFitWidgetState createState() =>
      _BetterPlayerVideoFitWidgetState();
}

class _BetterPlayerVideoFitWidgetState
    extends State<_BetterPlayerVideoFitWidget> {
  VideoPlayerController get controller =>
      widget.betterPlayerController.videoPlayerController;

  bool _initialized = false;

  VoidCallback _initializedListener;

  bool _started = false;

  @override
  void initState() {
    super.initState();
    if (!widget.betterPlayerController.betterPlayerConfiguration
        .showPlaceholderUntilPlay) {
      _started = true;
    } else {
      _started = widget.betterPlayerController.hasCurrentDataSourceStarted;
    }

    _initialize();
  }

  @override
  void didUpdateWidget(_BetterPlayerVideoFitWidget oldWidget) {
    super.didUpdateWidget(oldWidget);
    if (oldWidget.betterPlayerController.videoPlayerController != controller) {
      oldWidget.betterPlayerController.videoPlayerController
          .removeListener(_initializedListener);
      _initialized = false;
      _initialize();
    }
  }

  void _initialize() {
    if (controller?.value?.initialized == false) {
      _initializedListener = () {
        if (!mounted) {
          return;
        }

        if (_initialized != controller.value.initialized) {
          _initialized = controller.value.initialized;
          setState(() {});
        }
      };
      controller.addListener(_initializedListener);
    } else {
      _initialized = true;
    }
    widget.betterPlayerController.addEventsListener((event) {
      if (event.betterPlayerEventType == BetterPlayerEventType.PLAY) {
        if (widget.betterPlayerController.betterPlayerConfiguration
                .showPlaceholderUntilPlay &&
            !_started) {
          setState(() {
            _started =
                widget.betterPlayerController.hasCurrentDataSourceStarted;
          });
        }
      }
    });
  }

  @override
  Widget build(BuildContext context) {
    if (_initialized && _started) {
      return Center(
        child: Container(
          width: double.infinity,
          height: double.infinity,
          child: FittedBox(
            fit: widget.boxFit ?? BoxFit.fill,
            child: SizedBox(
              width: controller.value.size?.width ?? 0,
              height: controller.value.size?.height ?? 0,
              child: VideoPlayer(controller),
              //
            ),
          ),
        ),
      );
    } else {
      return Container();
    }
  }

  @override
  void dispose() {
    widget.betterPlayerController.videoPlayerController
        .removeListener(_initializedListener);
    super.dispose();
  }
}<|MERGE_RESOLUTION|>--- conflicted
+++ resolved
@@ -84,13 +84,10 @@
       }
     } else {
       aspectRatio = betterPlayerController.getAspectRatio();
-<<<<<<< HEAD
-=======
     }
 
     if (aspectRatio == null) {
       aspectRatio = 16 / 9;
->>>>>>> c512ae1a
     }
 
     return Center(
