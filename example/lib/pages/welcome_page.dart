--- conflicted
+++ resolved
@@ -130,13 +130,11 @@
       _buildExampleElementWidget("Fade placeholder page", () {
         _navigateToPage(FadePlaceholderPage());
       }),
-<<<<<<< HEAD
       _buildExampleElementWidget("Placeholder until play page", () {
         _navigateToPage(PlaceholderUntilPlayPage());
-=======
+      }),
       _buildExampleElementWidget("Change player theme", () {
         _navigateToPage(ChangePlayerThemePage());
->>>>>>> b3e9cbe0
       }),
     ];
   }
