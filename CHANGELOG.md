## 0.0.37
* Added setControlsEnabled to BetterPlayerController
* Fixed example video list widget buttons not rendering correctly in small resolutions
* Added setOverriddenAspectRatio to BetterPlayerController
<<<<<<< HEAD
* Fixed deviceOrientationsOnFullScreen for iOS
=======
* Fixed crash connected with setSpeed in Android platform
* Fixed deviceOrientationsOnFullScreen for iOS
* Fixed CH translations (fixes by https://github.com/JarvanMo)
* Click to show/hide controls (fixed by https://github.com/mtAlves)
* [BREAKING_CHANGE] Removed future from isPlaying. Now it's sync method (https://github.com/hongfeiyang)
>>>>>>> c512ae1a

## 0.0.36
* Added INITIALIZED event
* Added autoDetectFullscreenDeviceOrientation in BetterPlayerConfiguration
* Fixed autoPlay background issue
* Removed open_iconic_flutter icons used in Cupertino controls
* Added cupertino_icons for icons used Cupertiono controls
* Fixed progress bar not working correctly for iOS 12 with file datasource
* Removed yellow line below progress text (fixed by https://github.com/mtAlves)

## 0.0.35
* Fixed iOS black screen issue
* Fixed full screen placeholder issue
* Fixed event not firing in enterFullScreen and exitFullScreen
* Fixed subtitles parsing issues

## 0.0.34
* Added memory data source
* Added factories: network, file, memory for BetterPlayerDataSource
* Fixed missing useHlsTracks implementation
* Fixed placeholder showing after full screen when using showPlaceholderUntilPlay
* Added setControlsVisibility to BetterPlayerController
* [BREAKING_CHANGE] Removed showControlsOnInitialize from BetterPlayerConfiguration. Use BetterPlayerControlsConfiguration to set showControlsOnInitialize parameter.
* Fixed cupertino controls issue with hasError

## 0.0.33
* Fixed BetterPlayerEvent visibility
* Fixed lazy initialization, when first data source is passed after player finishes first render
* Added selectedByDefault to BetterPlayerSubtitlesConfiguration
* Fixed HLS tracks android native code
* Updated example

## 0.0.32
* Fixed locale picking when context is not mounted anymore
* Added cache feature (based on https://github.com/sanekyy/plugins/tree/caching and https://github.com/vikram25897/flutter_cached_video_player solutions)
* Added BetterPlayerCacheConfiguration to BetterPlayerDataSource
* Refactored Android's native code

## 0.0.31
* Added showPlaceholderUntilPlay in BetterPlayerConfiguration
* Fixed exception event not being triggered
* Fixed controls not displaying on video finished

## 0.0.30
* Fixed issue when full screen was triggered twice if autoPlay and fullScreenByDefault were enabled
* Removed flutter_widgets, since it's not maintained anymore. Added instead visibility_detector package (by https://github.com/espresso3389)
* Added rewind and forward buttons for android player.
* Fixed player UI's jank
* Added enableSkips and skipsTimeInMilliseconds in BetterPlayerControlsConfiguration
* Changed middle play button behavior (now it's only used for restart player).
* Updated BetterPlayerControllerProvider visibility.
* Override invalid dependency from wakelock library.

## 0.0.29+1
* Updated readme

## 0.0.29
* Fixed routePageBuilder usage from BetterPlayerConfiguration
* Added overflowMenuIcon, playbackSpeedIcon, qualitiesIcon, subtitlesIcon, overflowMenuIconsColor to BetterPlayerControlsConfiguration
* Added double tap to play/pause video (original idea by https://github.com/r6c)

## 0.0.28
* Fixed subtitles overflow issue when transitioning between fullscreen and normal state
* Added alignment and backgroundColor in BetterPlayerSubtitlesConfiguration

## 0.0.27
* Added enableOverflowMenu option in BetterPlayerControlsConfiguration (enable/disable overflow menu)
* Added overflowMenuCustomItems in BetterPlayerControlsConfiguration (show custom menu items in overflow menu)
* [BREAKING_CHANGE] Removed defaultErrorText, loadingNextVideoText, liveText from BetterPlayerControlsConfiguration. To change these values, please use translations in BetterPlayerConfiguration.
* Added BetterPlayerTranslations in BetterPlayerConfiguration. You can use it to setup translations of the player.

## 0.0.26
* Added fullScreenAspectRatio and deviceOrientationsOnFullScreen to handle different full screen scenarios
* Updated wakelock version

## 0.0.25
* [BREAKING_CHANGE]: changed API in BetterPlayerControlsConfiguration: enableQualities replaces enableTracks.
* Added support for different video resolutions
* Fixed issue when full screen is being dismissed on changing subtitles
* Added CHANGED_RESOLUTION event

## 0.0.24
* Added possibility to set multiple subtitles to video
* [BREAKING_CHANGE]: changed API in BetterPlayerDataSource. Instead of one subtitles object, list of subtitles is required.

## 0.0.23
* General bug fixes.
* Added playerVisibilityChangedBehavior in BetterPlayerConfiguration.
* Changed player behavior when player is not visible in viewport: if player was playing before leaving viewport it will be paused and if user views player again it will start playing automatically.
* Added BetterPlayer.network and BetterPlayer.file methods.
* Changed iOS & Android native classes name to prevent conflict issues with video_player.

## 0.0.22
* Added support for hls tracks (quality of the videos).
* Added useHlsTracks and hlsTrackName in BetterPlayerDataSource.
* Added CHANGED_TRACK event.
* You can choose track from overflow menu. When there's no tracks to select "Default" will be selected.

## 0.0.21
* Added enableSubtitles parameter.

## 0.0.20
* Added rotation parameter in BetterPlayerConfiguration.

## 0.0.19
* Added support for hls subtitles (BetterPlayer will handle them automatically).
* [BREAKING_CHANGE]: changed API in BetterPlayerSubtitlesSource. To use old API, please use factory: BetterPlayerSubtitlesSource.single.
* Added useHlsSubtitles parameter in BetterPlayerDataSource.
* Added CHANGED_SUBTITLES event.
* User can choose subtitles from overflow menu, when there's no subtitles selected, "none" options will be chosen.

## 0.0.18:
* Fixed loading issue when auto play video feature is enabled in playlist.

## 0.0.17
* Fixed placeholder not following video fit options (fixed by https://github.com/nicholascioli).
* Updated dependencies.

## 0.0.16
* Added overflow menu.
* Added playback speed feature (based on https://github.com/shiyiya solution).
* User can choose playback speed from overflow menu.
* Added SET_SPEED event.

## 0.0.15
* Added fit configuration option (based on https://github.com/shiyiya solution).

## 0.0.14
* Better player list video player state is preserved on state changed.
* Fixed manual dispose issue.
* Fixed playlists video changing issue (fixed by https://github.com/sokolovstas).
* Added tap to hide feature for iOS player (by https://github.com/gazialankus).
* Fixed CONTROLS_VISIBLE and CONTROLS_HIDDEN events not triggered for ios player (fixed by https://github.com/gazialankus).
* Added seek method to BetterPlayerListVideoPlayerController.

## 0.0.13
* Changed channel name of video player plugin.
* Fixed dispose issue in cupertino player.

## 0.0.12
* Fixed duration called on null (fixed by https://github.com/ganeshrvel).
* Added new control events (fixed by https://github.com/ganeshrvel).
* Fixed .m3u8 live stream issues in iOS.

## 0.0.11
* Fixed iOS crash on dispose.
* Added player headers support.
* Updated dependencies.
* Dart Analysis refactor.

## 0.0.10
* Added BetterPlayerListVideoPlayerController to control list video player.

## 0.0.9
* Fixed setState called after dispose.
* General bugfixes.

## 0.0.8
* Fixed buffering indicator issue on Android.

## 0.0.7
* Fixed progress bar scroll lag.

## 0.0.6
* Fixed video duration issue.
* Added HTML subtitles.

## 0.0.5
* Added reusable video player.
* Bug fixes.

## 0.0.4
* Changed 'settings' to 'configuration'.
* Removed unused parameters from configuration.
* Documentation update.

## 0.0.3
* Updated documentation.

## 0.0.2
* Moved example project from better_player_example to example.

## 0.0.1
* Initial release.<|MERGE_RESOLUTION|>--- conflicted
+++ resolved
@@ -2,15 +2,11 @@
 * Added setControlsEnabled to BetterPlayerController
 * Fixed example video list widget buttons not rendering correctly in small resolutions
 * Added setOverriddenAspectRatio to BetterPlayerController
-<<<<<<< HEAD
-* Fixed deviceOrientationsOnFullScreen for iOS
-=======
 * Fixed crash connected with setSpeed in Android platform
 * Fixed deviceOrientationsOnFullScreen for iOS
 * Fixed CH translations (fixes by https://github.com/JarvanMo)
 * Click to show/hide controls (fixed by https://github.com/mtAlves)
 * [BREAKING_CHANGE] Removed future from isPlaying. Now it's sync method (https://github.com/hongfeiyang)
->>>>>>> c512ae1a
 
 ## 0.0.36
 * Added INITIALIZED event
