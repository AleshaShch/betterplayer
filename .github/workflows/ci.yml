name: CI

on:
  push:
  pull_request:
  workflow_dispatch:

jobs:
  check-format:
      name: Check format using flutter format
      runs-on: ubuntu-latest
      container: cirrusci/flutter:stable

      steps:
        - name: Checkout code
          uses: actions/checkout@v2
        - name: Check format
          run: flutter format -n --set-exit-if-changed .

  lint:
    name: Lint
    runs-on: ubuntu-latest
    container: cirrusci/flutter:stable

    steps:
      - name: Checkout code
        uses: actions/checkout@v2
      - name: Get dependencies for example
        run: flutter pub get
        working-directory: example
      - name: Lint using flutter analyze
        run: flutter analyze
        
        
<<<<<<< HEAD
#  test:
#    name: Test
#    runs-on: ubuntu-latest
#    container: cirrusci/flutter:stable
#
#    steps:
#      - name: Checkout code
#        uses: actions/checkout@v2
#      - name: Test using flutter test
#        run: flutter test
=======
  #test:
  #  name: Test
  #  runs-on: ubuntu-latest
  #  container: cirrusci/flutter:stable

  #  steps:
  #    - name: Checkout code
  #      uses: actions/checkout@v2
  #    - name: Test using flutter test
  #      run: flutter test
>>>>>>> 34f3db71
<|MERGE_RESOLUTION|>--- conflicted
+++ resolved
@@ -31,8 +31,6 @@
       - name: Lint using flutter analyze
         run: flutter analyze
         
-        
-<<<<<<< HEAD
 #  test:
 #    name: Test
 #    runs-on: ubuntu-latest
@@ -42,16 +40,4 @@
 #      - name: Checkout code
 #        uses: actions/checkout@v2
 #      - name: Test using flutter test
-#        run: flutter test
-=======
-  #test:
-  #  name: Test
-  #  runs-on: ubuntu-latest
-  #  container: cirrusci/flutter:stable
-
-  #  steps:
-  #    - name: Checkout code
-  #      uses: actions/checkout@v2
-  #    - name: Test using flutter test
-  #      run: flutter test
->>>>>>> 34f3db71
+#        run: flutter test